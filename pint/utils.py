--- conflicted
+++ resolved
@@ -277,11 +277,7 @@
     """Return a numpy long double scalar from the input string, using strtold()"""
     return str2ldarr1(str)[0]
 
-<<<<<<< HEAD
-
-
-=======
->>>>>>> 69687da3
+
 def data2longdouble(data):
     """Return a numpy long double scalar form different type of data
        Parameters
