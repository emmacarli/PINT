--- conflicted
+++ resolved
@@ -6,7 +6,6 @@
 from .parameter import Parameter
 from ..phase import Phase
 
-<<<<<<< HEAD
 class Cache(object):
     """
     The Cache class is for temporarily caching timing model internal 
@@ -84,147 +83,6 @@
         return use_cached_results
 
 
-=======
-class Parameter(object):
-    """
-    Parameter(name=None, value=None, units=None, description=None, 
-                uncertainty=None, frozen=True, continuous=True, aliases=[],
-                parse_value=float, print_value=str)
-
-        Class describing a single timing model parameter.  Takes the following
-        inputs:
-
-        name is the name of the parameter.
-
-        value is the current value of the parameter.
-
-        units is a string giving the units.
-
-        description is a short description of what this parameter means.
-
-        uncertainty is the current uncertainty of the value.
-
-        frozen is a flag specifying whether "fitters" should adjust the
-          value of this parameter or leave it fixed.
-
-        continuous is flag specifying whether phase derivatives with 
-          respect to this parameter exist.
-
-        aliases is an optional list of strings specifying alternate names
-          that can also be accepted for this parameter.
-
-        parse_value is a function that converts string input into the
-          appropriate internal representation of the parameter (typically
-          floating-point but could be any datatype).
-
-        print_value is a function that converts the internal value to
-          a string for output.
-
-    """
-
-    def __init__(self, name=None, value=None, units=None, description=None, 
-            uncertainty=None, frozen=True, aliases=[], continuous=True,
-            parse_value=fortran_float, print_value=str):
-        self.value = value
-        self.name = name
-        self.units = units
-        self.description = description
-        self.uncertainty = uncertainty
-        self.frozen = frozen
-        self.continuous = continuous
-        self.aliases = aliases
-        self.parse_value=parse_value
-        self.print_value=print_value
-
-    def __str__(self):
-        out = self.name
-        if self.units is not None:
-            out += " (" + str(self.units) + ")"
-        out += " " + self.print_value(self.value)
-        if self.uncertainty is not None:
-            out += " +/- " + str(self.uncertainty)
-        return out
-
-    def set(self,value):
-        """
-        Parses a string 'value' into the appropriate internal representation
-        of the parameter.
-        """
-        self.value = self.parse_value(value)
-
-    def add_alias(self, alias):
-        """
-        Add a name to the list of aliases for this parameter.
-        """
-        self.aliases.append(alias)
-
-    def help_line(self):
-        """
-        Return a help line containing param name, description and units.
-        """
-        out = "%-12s %s" % (self.name, self.description)
-        if self.units is not None:
-            out += ' (' + str(self.units) + ')'
-        return out
-
-    def as_parfile_line(self):
-        """
-        Return a parfile line giving the current state of the parameter.
-        """
-        # Don't print unset parameters
-        if self.value is None: 
-            return ""
-        line = "%-15s %25s" % (self.name, self.print_value(self.value))
-        if self.uncertainty is not None:
-            line += " %d %s" % (0 if self.frozen else 1, str(self.uncertainty))
-        elif not self.frozen:
-            line += " 1" 
-        return line + "\n"
-
-    def from_parfile_line(self,line):
-        """
-        Parse a parfile line into the current state of the parameter.
-        Returns True if line was successfully parsed, False otherwise.
-        """
-        try:
-            k = line.split()
-            name = k[0].upper()
-        except:
-            return False
-        # Test that name matches
-        if (name != self.name) and (name not in self.aliases):
-            return False
-        if len(k)<2:
-            return False
-        if len(k)>=2:
-            self.set(k[1])
-        if len(k)>=3:
-            if int(k[2])>0: 
-                self.frozen = False
-        if len(k)==4:
-            self.uncertainty = fortran_float(k[3])
-        return True
-
-class MJDParameter(Parameter):
-    """
-    MJDParameter(self, name=None, value=None, units=None, description=None, 
-            uncertainty=None, frozen=True, aliases=[],
-            parse_value=fortran_float, print_value=str):
-
-    This is a Parameter type that is specific to MJD values.
-    """
-
-    def __init__(self, name=None, value=None, description=None, 
-            uncertainty=None, frozen=True, continuous=True, aliases=[],
-            parse_value=fortran_float, print_value=str):
-        super(MJDParameter,self).__init__(name=name,value=value,
-                units="MJD", description=description,
-                uncertainty=uncertainty, frozen=frozen, 
-                continuous=continuous,
-                aliases=aliases,
-                parse_value=time_from_mjd_string,
-                print_value=time_to_mjd_string)
->>>>>>> 81cc0851
 
 class TimingModel(object):
 
@@ -234,12 +92,6 @@
         self.phase_funcs = [] # List of phase component functions
         self.cache = None
 
-        # Derivatives of phase and delay with respect to params
-        self.delay_derivs = {}
-        self.phase_derivs = {}
-        # Derivative of phase with respect to pulsar time
-        self.d_phase_funcs = []
-
         self.add_param(Parameter(name="PSR",
             units=None,
             description="Source name",
@@ -250,15 +102,8 @@
         pass
 
     def add_param(self, param):
-        # If the parameter has already been defined this is an error
-        if hasattr(self,param.name):
-            raise DuplicateParameter(param.name)
         setattr(self, param.name, param)
         self.params += [param.name,]
-        if param.continuous:
-            # Set up entries for derivative functions
-            self.delay_derivs[param.name] = []
-            self.phase_derivs[param.name] = []
 
     def param_help(self):
         """
